// src/remotion/MainCompositionSimple.tsx
// Simplified version for Lambda without any dynamic compilation
import React from "react";
import { Composition, Series, AbsoluteFill, useCurrentFrame, interpolate, spring, Sequence } from "remotion";

// Simple scene component that safely evaluates pre-compiled JavaScript
const DynamicScene: React.FC<{ scene: any; index: number; width?: number; height?: number }> = ({ scene, index, width = 1920, height = 1080 }) => {
  
  // Log what we're receiving
  console.log(`[DynamicScene] Scene ${index}:`, {
    hasJsCode: !!scene.jsCode,
    hasTsxCode: !!scene.tsxCode,
    name: scene.name,
    id: scene.id,
    duration: scene.duration,
    codePreview: scene.jsCode ? scene.jsCode.substring(0, 100) + '...' : 'No jsCode'
  });
  
  // Use the duration that was already extracted and passed down
  const sceneDuration = scene.duration || 150;
  
  // If we have jsCode (pre-compiled JavaScript), try to render it
  if (scene.jsCode) {
    try {
      // Create a component factory function
      const createComponent = new Function(
        'React',
        'AbsoluteFill',
        'useCurrentFrame',
        'interpolate',
        'spring',
        'Sequence',
        'useVideoConfig',
        'random',
        'useEffect',
        'useState',
        'videoWidth',
        'videoHeight',
        'videoDuration',
        `
        try {
          // Additional Remotion components that might be used
          const Series = Sequence; // Alias for compatibility
          const Audio = () => null; // Stub for Lambda
          const Video = () => null; // Stub for Lambda
          const Img = () => null; // Stub for Lambda
          const staticFile = (path) => path; // Stub for Lambda
          
          // Stubs for external dependencies
          const window = {
            RemotionGoogleFonts: {
              loadFont: () => {} // No-op for Lambda
            },
            // IconifyIcon should already be replaced with SVGs during preprocessing
            BazaarAvatars: {
              'asian-woman': '/avatars/asian-woman.png',
              'black-man': '/avatars/black-man.png', 
              'hispanic-man': '/avatars/hispanic-man.png',
              'middle-eastern-man': '/avatars/middle-eastern-man.png',
              'white-woman': '/avatars/white-woman.png'
            }
          };
          
          // Override useVideoConfig to use actual dimensions
          const actualUseVideoConfig = () => ({ width: videoWidth, height: videoHeight, fps: 30, durationInFrames: videoDuration });
          
          ${scene.jsCode}
          
          // Try to return the component (it should be assigned to Component variable)
          if (typeof Component !== 'undefined') {
            return Component;
          }
          
          // Fallback attempts
          if (typeof Scene !== 'undefined') return Scene;
          if (typeof MyScene !== 'undefined') return MyScene;
          
          console.error('No component found in scene code');
          return null;
        } catch (e) {
          console.error('Scene component factory error:', e);
          return null;
        }
        `
      );
      
      // Get the component factory
      const ComponentFactory = createComponent(
        React, 
        AbsoluteFill, 
        useCurrentFrame, 
        interpolate, 
        spring, 
        Sequence,
<<<<<<< HEAD
        () => ({ width: width, height: height, fps: 30, durationInFrames: scene.duration || 150 }),
=======
        () => ({ width: 1920, height: 1080, fps: 30, durationInFrames: sceneDuration }),
>>>>>>> d37476fa
        (seed: number) => {
          const x = Math.sin(seed) * 10000;
          return x - Math.floor(x);
        },
        React.useEffect,
        React.useState,
        width,
        height,
        scene.duration || 150
      );
      
      if (ComponentFactory) {
        // Render the component
        return <ComponentFactory />;
      }
    } catch (error) {
      console.error(`Failed to render scene ${index}:`, error);
    }
  }
  
  // Fallback: Show scene metadata
  return (
    <AbsoluteFill
      style={{
        backgroundColor: '#0f172a',
        display: 'flex',
        alignItems: 'center',
        justifyContent: 'center',
        flexDirection: 'column',
        color: 'white',
        fontFamily: '-apple-system, BlinkMacSystemFont, sans-serif',
      }}
    >
      <div style={{ textAlign: 'center', padding: '40px' }}>
        <h1 style={{ 
          fontSize: '3rem', 
          marginBottom: '1rem',
          background: 'linear-gradient(to right, #3b82f6, #8b5cf6)',
          WebkitBackgroundClip: 'text',
          WebkitTextFillColor: 'transparent',
        }}>
          {scene.name || `Scene ${index + 1}`}
        </h1>
        <p style={{ fontSize: '1.5rem', opacity: 0.8, marginBottom: '2rem' }}>
          Duration: {Math.round(sceneDuration / 30)}s ({sceneDuration} frames)
        </p>
        <div style={{
          padding: '20px',
          backgroundColor: 'rgba(255,255,255,0.1)',
          borderRadius: '12px',
          maxWidth: '600px',
          margin: '0 auto',
        }}>
          <p style={{ fontSize: '1rem', opacity: 0.7 }}>
            {scene.id}
          </p>
        </div>
      </div>
    </AbsoluteFill>
  );
};

// Helper function to extract duration from scene code
const extractSceneDuration = (scene: any): number => {
  if (!scene.jsCode) return scene.duration || 150;
  
  try {
    // Transform the code to handle ES6 exports
    let codeWithExports = scene.jsCode;
    
    // Transform "export const durationInFrames = X;" to "exports.durationInFrames = X;"
    codeWithExports = codeWithExports.replace(
      /export\s+const\s+durationInFrames\s*=\s*([^;]+);?/g,
      'const durationInFrames = $1; exports.durationInFrames = durationInFrames;'
    );
    
    const durationExtractor = new Function(`
      try {
        let exports = {};
        ${codeWithExports}
        // Try to get duration from exports or local scope
        return exports.durationInFrames || (typeof durationInFrames !== 'undefined' ? durationInFrames : null);
      } catch (e) {
        console.warn('Duration extraction error:', e);
        return null;
      }
    `);
    
    const extractedDuration = durationExtractor();
    if (extractedDuration && extractedDuration > 0) {
      console.log(`[DurationExtractor] Successfully extracted duration: ${extractedDuration} frames`);
      return extractedDuration;
    }
    console.warn(`[DurationExtractor] Failed to extract valid duration, using fallback: ${scene.duration || 150} frames`);
    return scene.duration || 150;
  } catch (error) {
    console.warn('[DurationExtractor] Failed to extract scene duration:', error);
    return scene.duration || 150;
  }
};

// Video composition component
export const VideoComposition: React.FC<{
  scenes?: any[];
  projectId?: string;
  width?: number;
  height?: number;
}> = ({ scenes = [], width = 1920, height = 1080 }) => {
  if (!scenes || scenes.length === 0) {
    return (
      <AbsoluteFill
        style={{
          backgroundColor: '#1e293b',
          display: 'flex',
          alignItems: 'center',
          justifyContent: 'center',
          color: 'white',
          fontFamily: 'sans-serif',
        }}
      >
        <h1>No scenes to render</h1>
      </AbsoluteFill>
    );
  }

  return (
    <Series>
      {scenes.map((scene, index) => {
        // Extract the real duration from the scene code
        const realDuration = extractSceneDuration(scene);
        
        console.log(`[VideoComposition] Scene ${index} duration: ${realDuration} frames (${Math.round(realDuration / 30)}s)`);
        
        return (
<<<<<<< HEAD
          <Series.Sequence key={scene.id || index} durationInFrames={duration}>
            <DynamicScene scene={scene} index={index} width={width} height={height} />
=======
          <Series.Sequence key={scene.id || index} durationInFrames={realDuration}>
            <DynamicScene scene={{...scene, duration: realDuration}} index={index} />
>>>>>>> d37476fa
          </Series.Sequence>
        );
      })}
    </Series>
  );
};

export const MainComposition: React.FC = () => {
  return (
    <>
      <Composition
        id="MainComposition"
        component={VideoComposition}
        durationInFrames={300}
        fps={30}
        width={1920}
        height={1080}
        defaultProps={{
          scenes: [],
          projectId: '',
        }}
<<<<<<< HEAD
        calculateMetadata={({ props }: { props: { scenes?: any[]; projectId?: string; width?: number; height?: number } }) => {
          const totalDuration = (props.scenes || []).reduce(
            (sum: number, scene: any) => sum + (scene.duration || 150),
            0
          );
=======
        calculateMetadata={({ props }: { props: { scenes?: any[]; projectId?: string } }) => {
          // Calculate total duration by extracting from each scene's code
          const totalDuration = (props.scenes || []).reduce((sum: number, scene: any) => {
            const sceneDuration = extractSceneDuration(scene);
            return sum + sceneDuration;
          }, 0);
          
          console.log(`[MainComposition] Total calculated duration: ${totalDuration} frames (${Math.round(totalDuration / 30)}s)`);
>>>>>>> d37476fa
          
          return {
            durationInFrames: totalDuration || 300,
            fps: 30,
            width: props.width || 1920,
            height: props.height || 1080,
          };
        }}
      />
    </>
  );
};<|MERGE_RESOLUTION|>--- conflicted
+++ resolved
@@ -92,11 +92,7 @@
         interpolate, 
         spring, 
         Sequence,
-<<<<<<< HEAD
         () => ({ width: width, height: height, fps: 30, durationInFrames: scene.duration || 150 }),
-=======
-        () => ({ width: 1920, height: 1080, fps: 30, durationInFrames: sceneDuration }),
->>>>>>> d37476fa
         (seed: number) => {
           const x = Math.sin(seed) * 10000;
           return x - Math.floor(x);
@@ -231,13 +227,8 @@
         console.log(`[VideoComposition] Scene ${index} duration: ${realDuration} frames (${Math.round(realDuration / 30)}s)`);
         
         return (
-<<<<<<< HEAD
-          <Series.Sequence key={scene.id || index} durationInFrames={duration}>
-            <DynamicScene scene={scene} index={index} width={width} height={height} />
-=======
           <Series.Sequence key={scene.id || index} durationInFrames={realDuration}>
-            <DynamicScene scene={{...scene, duration: realDuration}} index={index} />
->>>>>>> d37476fa
+            <DynamicScene scene={{...scene, duration: realDuration}} index={index} width={width} height={height} />
           </Series.Sequence>
         );
       })}
@@ -259,14 +250,7 @@
           scenes: [],
           projectId: '',
         }}
-<<<<<<< HEAD
         calculateMetadata={({ props }: { props: { scenes?: any[]; projectId?: string; width?: number; height?: number } }) => {
-          const totalDuration = (props.scenes || []).reduce(
-            (sum: number, scene: any) => sum + (scene.duration || 150),
-            0
-          );
-=======
-        calculateMetadata={({ props }: { props: { scenes?: any[]; projectId?: string } }) => {
           // Calculate total duration by extracting from each scene's code
           const totalDuration = (props.scenes || []).reduce((sum: number, scene: any) => {
             const sceneDuration = extractSceneDuration(scene);
@@ -274,7 +258,6 @@
           }, 0);
           
           console.log(`[MainComposition] Total calculated duration: ${totalDuration} frames (${Math.round(totalDuration / 30)}s)`);
->>>>>>> d37476fa
           
           return {
             durationInFrames: totalDuration || 300,
