// src/templates/FintechUI.tsx
import React from 'react';
import {
  AbsoluteFill,
  interpolate,
  useCurrentFrame,
  spring,
} from 'remotion';

const ChatMessage = ({ text, isUser, delay }: { text: string; isUser: boolean; delay: number }) => {
  const frame = useCurrentFrame();
  const progress = spring({ frame: frame - delay, fps: 30, config: { damping: 12, stiffness: 200 } });

  return (
    <div
      style={{
        display: "flex",
        justifyContent: isUser ? "flex-end" : "flex-start",
        opacity: progress,
        transform: `translateY(${interpolate(progress, [0, 1], [20, 0])}px)`,
        marginBottom: 24,
      }}
    >
      <div
        style={{
          maxWidth: "80%",
          padding: "16px 20px",
          borderRadius: 20,
          background: isUser ? "#007AFF" : "#E9ECEF",
          color: isUser ? "white" : "#212529",
          fontFamily: "sans-serif",
          fontSize: 16,
          boxShadow: "0 2px 8px rgba(0, 0, 0, 0.05)",
          lineHeight: 1.5,
        }}
      >
        {text}
      </div>
    </div>
  );
};

const InputBar = ({ opacity }: { opacity: number }) => {
  const frame = useCurrentFrame();
  const text = "These Bazaar animations are pretty sick, right?!";
  const charCount = Math.floor(interpolate(frame, [0, 150], [0, text.length], { extrapolateRight: "clamp" }));

  return (
    <div
      style={{
        minHeight: 100,
        background: "white",
        borderRadius: 20,
        display: "flex",
<<<<<<< HEAD
        alignItems: "center",
=======
        flexDirection: "column",
>>>>>>> 326786ff
        padding: 16,
        opacity,
        transform: `translateY(${interpolate(opacity, [0, 1], [20, 0])}px)`,
        boxShadow: "0 4px 24px rgba(0, 0, 0, 0.1)",
        border: "1px solid #E5E5E5",
        position: "relative",
      }}
    >
      <div
        style={{
          flex: 1,
          color: "#212529",
          fontFamily: "sans-serif",
          fontSize: 16,
          lineHeight: 1.5,
          display: "flex",
<<<<<<< HEAD
          alignItems: "center",
        }}
      >
        <span>{text.slice(0, charCount)}</span>
        {cursorVisible && (
          <span 
            style={{ 
              borderRight: "2px solid #007AFF", 
              marginLeft: 2, 
              height: 20, 
              display: "inline-block",
              alignSelf: "center"
            }} 
          />
        )}
=======
          alignItems: "flex-start",
          paddingTop: 4,
        }}
      >
        <span>{text.slice(0, charCount)}</span>
      </div>
      <div
        style={{
          display: "flex",
          justifyContent: "flex-end",
          marginTop: 8,
        }}
      >
        <button
          style={{
            background: "#000000",
            color: "white",
            border: "none",
            borderRadius: 8,
            padding: "8px 16px",
            fontSize: 14,
            fontWeight: "600",
            cursor: "pointer",
            fontFamily: "sans-serif",
          }}
        >
          Send
        </button>
>>>>>>> 326786ff
      </div>
    </div>
  );
};

const AnimatedValue = ({ start, end, prefix = "", suffix = "", delay = 0 }: { start: number; end: number; prefix?: string; suffix?: string; delay?: number }) => {
  const frame = useCurrentFrame();
  const value = Math.floor(interpolate(frame - delay, [0, 60], [start, end], { extrapolateRight: "clamp" }));
  return <span style={{ fontWeight: "bold", fontFamily: "sans-serif", color: "#00FF9D" }}>{prefix}{value.toLocaleString()}{suffix}</span>;
};

const StockGraph = () => {
  const frame = useCurrentFrame();
  const points = React.useMemo(() => Array.from({ length: 100 }, (_, i) => ({ x: i * 10, y: Math.sin(i / 10) * 30 + Math.sin(i / 5 + frame / 30) * 10 + 100 })), [frame]);
  const pathD = points.reduce((acc, p, i) => {
    if (i === 0) return `M ${p.x} ${p.y}`;
    const prevPoint = points[i - 1];
    if (!prevPoint) return acc;
    return `${acc} C ${prevPoint.x + (p.x - prevPoint.x) / 3} ${prevPoint.y}, ${p.x - (p.x - prevPoint.x) / 3} ${p.y}, ${p.x} ${p.y}`;
  }, "");

  return (
    <svg width="100%" height="100%" viewBox="0 0 1000 200">
      <defs>
        <linearGradient id="graphGradient" x1="0%" y1="0%" x2="0%" y2="100%">
          <stop offset="0%" stopColor="#3F64F3" stopOpacity="0.2" />
          <stop offset="100%" stopColor="#3F64F3" stopOpacity="0" />
        </linearGradient>
      </defs>
      <path d={`${pathD} L ${points[points.length - 1]?.x ?? 0} 200 L ${points[0]?.x ?? 0} 200 Z`} fill="url(#graphGradient)" />
      <path d={pathD} stroke="#3F64F3" strokeWidth="2" fill="none" />
    </svg>
  );
};

const PreviewPanel = ({ opacity }: { opacity: number }) => {
  const frame = useCurrentFrame();
  const anim = (delay: number) => spring({ frame: frame - delay, fps: 30, config: { damping: 12, stiffness: 200 } });

  return (
    <div style={{ 
      flex: 1, 
      background: "linear-gradient(135deg, #1E1E2E 0%, #2D2D44 100%)", 
      borderRadius: 16, 
      opacity, 
      position: "relative", 
      overflow: "hidden", 
      padding: 24,
      color: "white", 
      fontFamily: "sans-serif",
      display: "flex",
      flexDirection: "column",
      height: "100%",
      justifyContent: "space-between"
    }}>
      <div style={{ textAlign: "center", marginBottom: 20 }}>
        <h1 style={{ 
          fontSize: 56,
          marginBottom: 16,
          opacity: anim(0), 
          textAlign: "center", 
          fontWeight: 700,
          lineHeight: 1.1
        }}>
          AI Financial Insights
        </h1>
        <p style={{ 
          fontSize: 22,
          marginBottom: 24, 
          color: "#AAA", 
          opacity: anim(15), 
          textAlign: "center",
          lineHeight: 1.4
        }}>
          Make smarter investments with predictive analytics.
        </p>
        <div style={{ display: "flex", justifyContent: "center" }}>
          <button style={{ 
            background: "#3F64F3", 
            color: "white", 
            border: "none", 
            borderRadius: 12, 
            padding: "16px 40px",
            fontSize: 20,
            fontWeight: "bold", 
            cursor: "pointer", 
            opacity: anim(30),
            boxShadow: "0 4px 20px rgba(63, 100, 243, 0.3)"
          }}>
            Let's Go 🚀
          </button>
        </div>
      </div>

      <div style={{ 
        flex: 1, 
        display: "flex", 
        flexDirection: "column", 
        marginBottom: 20
      }}>
        <div style={{ 
          borderRadius: 12, 
          padding: 20,
          background: "rgba(255,255,255,0.05)", 
          opacity: anim(45),
          flex: 1,
          display: "flex",
          flexDirection: "column"
        }}>
          <h3 style={{ 
            fontSize: 20,
            marginBottom: 16,
            fontWeight: 600 
          }}>
            Portfolio Performance
          </h3>
          <div style={{ flex: 1 }}>
            <StockGraph />
          </div>
        </div>
      </div>

      <div style={{ display: "flex", gap: 24, marginTop: 'auto' }}>
        <div style={{ 
          flex: 1, 
          background: "rgba(255,255,255,0.05)", 
          padding: 16,
          borderRadius: 12, 
          opacity: anim(60),
          textAlign: "center"
        }}>
          <h4 style={{ 
            fontSize: 16, 
            marginBottom: 8, 
            color: "#AAA",
            fontWeight: 500
          }}>
            Total Assets
          </h4>
          <div style={{ fontSize: 24, fontWeight: "bold" }}>
            <AnimatedValue start={100000} end={125000} prefix="$" delay={60} />
          </div>
        </div>
        <div style={{ 
          flex: 1, 
          background: "rgba(255,255,255,0.05)", 
          padding: 16,
          borderRadius: 12, 
          opacity: anim(75),
          textAlign: "center"
        }}>
          <h4 style={{ 
            fontSize: 16, 
            marginBottom: 8, 
            color: "#AAA",
            fontWeight: 500
          }}>
            AI ROI
          </h4>
          <div style={{ fontSize: 24, fontWeight: "bold" }}>
            <AnimatedValue start={65} end={89} suffix="% ROI" delay={75} />
          </div>
        </div>
      </div>
    </div>
  );
};

export default function FintechUI() {
  const frame = useCurrentFrame();
  const progress = spring({ frame, fps: 30, config: { damping: 20, stiffness: 80 } });
  const messages = [
    { text: "I need help designing a landing page for my AI fintech startup.", isUser: true, delay: 0 },
    { text: "Sure! What's the core message you want to highlight?", isUser: false, delay: 15 },
    { text: "AI + Finance. We want it to feel smart but friendly.", isUser: true, delay: 30 },
    { text: "Here's a layout with bold headlines and a dashboard.", isUser: false, delay: 45 },
    { text: "This is 🔥🔥🔥", isUser: true, delay: 60 },
  ];

  return (
    <AbsoluteFill style={{ background: "#F8F9FA" }}>
      <div style={{ display: "flex", height: "100%", padding: 32, gap: 32 }}>
        <div style={{ width: "30%", display: "flex", flexDirection: "column" }}>
          <div style={{ flex: 1, overflowY: "auto", paddingRight: 20 }}>
            {messages.map((msg, i) => <ChatMessage key={i} {...msg} />)}
          </div>
          <InputBar opacity={progress} />
        </div>
        <div style={{ width: "70%" }}>
          <PreviewPanel opacity={progress} />
        </div>
      </div>
    </AbsoluteFill>
  );
}

// Template configuration - exported so registry can use it
export const templateConfig = {
  id: 'fintech-ui',
  name: 'Fintech UI',
  duration: 240, // 8 seconds
  previewFrame: 30,
  getCode: () => `const {
AbsoluteFill,
interpolate,
useCurrentFrame,
spring,
} = window.Remotion;

const ChatMessage = ({ text, isUser, delay }) => {
const frame = useCurrentFrame();
const progress = spring({ frame: frame - delay, fps: 30, config: { damping: 12, stiffness: 200 } });

return (
  <div
    style={{
      display: "flex",
      justifyContent: isUser ? "flex-end" : "flex-start",
      opacity: progress,
      transform: \`translateY(\${interpolate(progress, [0, 1], [20, 0])}px)\`,
      marginBottom: 24,
    }}
  >
    <div
      style={{
        maxWidth: "80%",
        padding: "16px 20px",
        borderRadius: 20,
        background: isUser ? "#007AFF" : "#E9ECEF",
        color: isUser ? "white" : "#212529",
        fontFamily: "sans-serif",
        fontSize: 16,
        boxShadow: "0 2px 8px rgba(0, 0, 0, 0.05)",
        lineHeight: 1.5,
      }}
    >
      {text}
    </div>
  </div>
);
};

const InputBar = ({ opacity }) => {
const frame = useCurrentFrame();
const text = "These Bazaar animations are pretty sick, right?!";
const charCount = Math.floor(interpolate(frame, [0, 150], [0, text.length], { extrapolateRight: "clamp" }));

return (
  <div
    style={{
      minHeight: 100,
      background: "white",
      borderRadius: 20,
      display: "flex",
<<<<<<< HEAD
      alignItems: "center",
=======
      flexDirection: "column",
>>>>>>> 326786ff
      padding: 16,
      opacity,
      transform: \`translateY(\${interpolate(opacity, [0, 1], [20, 0])}px)\`,
      boxShadow: "0 4px 24px rgba(0, 0, 0, 0.1)",
      border: "1px solid #E5E5E5",
      position: "relative",
    }}
  >
    <div
      style={{
        flex: 1,
        color: "#212529",
        fontFamily: "sans-serif",
        fontSize: 16,
        lineHeight: 1.5,
        display: "flex",
<<<<<<< HEAD
        alignItems: "center",
      }}
    >
      <span>{text.slice(0, charCount)}</span>
      {cursorVisible && (
        <span 
          style={{ 
            borderRight: "2px solid #007AFF", 
            marginLeft: 2, 
            height: 20, 
            display: "inline-block",
            alignSelf: "center"
          }} 
        />
      )}
=======
        alignItems: "flex-start",
        paddingTop: 4,
      }}
    >
      <span>{text.slice(0, charCount)}</span>
    </div>
    <div
      style={{
        display: "flex",
        justifyContent: "flex-end",
        marginTop: 8,
      }}
    >
      <button
        style={{
          background: "#000000",
          color: "white",
          border: "none",
          borderRadius: 8,
          padding: "8px 16px",
          fontSize: 14,
          fontWeight: "600",
          cursor: "pointer",
          fontFamily: "sans-serif",
        }}
      >
        Send
      </button>
>>>>>>> 326786ff
    </div>
  </div>
);
};

const AnimatedValue = ({ start, end, prefix = "", suffix = "", delay = 0 }) => {
const frame = useCurrentFrame();
const value = Math.floor(interpolate(frame - delay, [0, 60], [start, end], { extrapolateRight: "clamp" }));
return <span style={{ fontWeight: "bold", fontFamily: "sans-serif", color: "#00FF9D" }}>{prefix}{value.toLocaleString()}{suffix}</span>;
};

const StockGraph = () => {
const frame = useCurrentFrame();
const points = Array.from({ length: 100 }, (_, i) => ({ x: i * 10, y: Math.sin(i / 10) * 30 + Math.sin(i / 5 + frame / 30) * 10 + 100 }));
const pathD = points.reduce((acc, p, i) => {
  if (i === 0) return \`M \${p.x} \${p.y}\`;
  const prevPoint = points[i - 1];
  if (!prevPoint) return acc;
  return \`\${acc} C \${prevPoint.x + (p.x - prevPoint.x) / 3} \${prevPoint.y}, \${p.x - (p.x - prevPoint.x) / 3} \${p.y}, \${p.x} \${p.y}\`;
}, "");

return (
  <svg width="100%" height="100%" viewBox="0 0 1000 200">
    <defs>
      <linearGradient id="graphGradient" x1="0%" y1="0%" x2="0%" y2="100%">
        <stop offset="0%" stopColor="#3F64F3" stopOpacity="0.2" />
        <stop offset="100%" stopColor="#3F64F3" stopOpacity="0" />
      </linearGradient>
    </defs>
    <path d={\`\${pathD} L \${points[points.length - 1]?.x ?? 0} 200 L \${points[0]?.x ?? 0} 200 Z\`} fill="url(#graphGradient)" />
    <path d={pathD} stroke="#3F64F3" strokeWidth="2" fill="none" />
  </svg>
);
};

const PreviewPanel = ({ opacity }) => {
const frame = useCurrentFrame();
const anim = (delay) => spring({ frame: frame - delay, fps: 30, config: { damping: 12, stiffness: 200 } });

return (
  <div style={{ 
    flex: 1, 
    background: "linear-gradient(135deg, #1E1E2E 0%, #2D2D44 100%)", 
    borderRadius: 16, 
    opacity, 
    position: "relative", 
    overflow: "hidden", 
    padding: 24,
    color: "white", 
    fontFamily: "sans-serif",
    display: "flex",
    flexDirection: "column",
    height: "100%",
    justifyContent: "space-between"
  }}>
    <div style={{ textAlign: "center", marginBottom: 20 }}>
      <h1 style={{ 
        fontSize: 56,
        marginBottom: 16,
        opacity: anim(0), 
        textAlign: "center", 
        fontWeight: 700,
        lineHeight: 1.1
      }}>
        AI Financial Insights
      </h1>
      <p style={{ 
        fontSize: 22,
        marginBottom: 24, 
        color: "#AAA", 
        opacity: anim(15), 
        textAlign: "center",
        lineHeight: 1.4
      }}>
        Make smarter investments with predictive analytics.
      </p>
      <div style={{ display: "flex", justifyContent: "center" }}>
        <button style={{ 
          background: "#3F64F3", 
          color: "white", 
          border: "none", 
          borderRadius: 12, 
          padding: "16px 40px",
          fontSize: 20,
          fontWeight: "bold", 
          cursor: "pointer", 
          opacity: anim(30),
          boxShadow: "0 4px 20px rgba(63, 100, 243, 0.3)"
        }}>
          Let's Go 🚀
        </button>
      </div>
    </div>

    <div style={{ 
      flex: 1, 
      display: "flex", 
      flexDirection: "column", 
      marginBottom: 20
    }}>
      <div style={{ 
        borderRadius: 12, 
        padding: 20,
        background: "rgba(255,255,255,0.05)", 
        opacity: anim(45),
        flex: 1,
        display: "flex",
        flexDirection: "column"
      }}>
        <h3 style={{ 
          fontSize: 20,
          marginBottom: 16,
          fontWeight: 600 
        }}>
          Portfolio Performance
        </h3>
        <div style={{ flex: 1 }}>
          <StockGraph />
        </div>
      </div>
    </div>

    <div style={{ display: "flex", gap: 24, marginTop: 'auto' }}>
      <div style={{ 
        flex: 1, 
        background: "rgba(255,255,255,0.05)", 
        padding: 16,
        borderRadius: 12, 
        opacity: anim(60),
        textAlign: "center"
      }}>
        <h4 style={{ 
          fontSize: 16, 
          marginBottom: 8, 
          color: "#AAA",
          fontWeight: 500
        }}>
          Total Assets
        </h4>
        <div style={{ fontSize: 24, fontWeight: "bold" }}>
          <AnimatedValue start={100000} end={125000} prefix="$" delay={60} />
        </div>
      </div>
      <div style={{ 
        flex: 1, 
        background: "rgba(255,255,255,0.05)", 
        padding: 16,
        borderRadius: 12, 
        opacity: anim(75),
        textAlign: "center"
      }}>
        <h4 style={{ 
          fontSize: 16, 
          marginBottom: 8, 
          color: "#AAA",
          fontWeight: 500
        }}>
          AI ROI
        </h4>
        <div style={{ fontSize: 24, fontWeight: "bold" }}>
          <AnimatedValue start={65} end={89} suffix="% ROI" delay={75} />
        </div>
      </div>
    </div>
  </div>
);
};

export default function FintechUI() {
const frame = useCurrentFrame();
const progress = spring({ frame, fps: 30, config: { damping: 20, stiffness: 80 } });
const messages = [
  { text: "I need help designing a landing page for my AI fintech startup.", isUser: true, delay: 0 },
  { text: "Sure! What's the core message you want to highlight?", isUser: false, delay: 15 },
  { text: "AI + Finance. We want it to feel smart but friendly.", isUser: true, delay: 30 },
  { text: "Here's a layout with bold headlines and a dashboard.", isUser: false, delay: 45 },
  { text: "This is 🔥🔥🔥", isUser: true, delay: 60 },
];

return (
  <AbsoluteFill style={{ background: "#F8F9FA" }}>
    <div style={{ display: "flex", height: "100%", padding: 32, gap: 32 }}>
      <div style={{ width: "30%", display: "flex", flexDirection: "column" }}>
        <div style={{ flex: 1, overflowY: "auto", paddingRight: 20 }}>
          {messages.map((msg, i) => <ChatMessage key={i} {...msg} />)}
        </div>
        <InputBar opacity={progress} />
      </div>
      <div style={{ width: "70%" }}>
        <PreviewPanel opacity={progress} />
      </div>
    </div>
  </AbsoluteFill>
);
}`
};<|MERGE_RESOLUTION|>--- conflicted
+++ resolved
@@ -52,11 +52,7 @@
         background: "white",
         borderRadius: 20,
         display: "flex",
-<<<<<<< HEAD
         alignItems: "center",
-=======
-        flexDirection: "column",
->>>>>>> 326786ff
         padding: 16,
         opacity,
         transform: `translateY(${interpolate(opacity, [0, 1], [20, 0])}px)`,
@@ -73,7 +69,6 @@
           fontSize: 16,
           lineHeight: 1.5,
           display: "flex",
-<<<<<<< HEAD
           alignItems: "center",
         }}
       >
@@ -89,36 +84,6 @@
             }} 
           />
         )}
-=======
-          alignItems: "flex-start",
-          paddingTop: 4,
-        }}
-      >
-        <span>{text.slice(0, charCount)}</span>
-      </div>
-      <div
-        style={{
-          display: "flex",
-          justifyContent: "flex-end",
-          marginTop: 8,
-        }}
-      >
-        <button
-          style={{
-            background: "#000000",
-            color: "white",
-            border: "none",
-            borderRadius: 8,
-            padding: "8px 16px",
-            fontSize: 14,
-            fontWeight: "600",
-            cursor: "pointer",
-            fontFamily: "sans-serif",
-          }}
-        >
-          Send
-        </button>
->>>>>>> 326786ff
       </div>
     </div>
   );
@@ -373,11 +338,7 @@
       background: "white",
       borderRadius: 20,
       display: "flex",
-<<<<<<< HEAD
       alignItems: "center",
-=======
-      flexDirection: "column",
->>>>>>> 326786ff
       padding: 16,
       opacity,
       transform: \`translateY(\${interpolate(opacity, [0, 1], [20, 0])}px)\`,
@@ -394,7 +355,6 @@
         fontSize: 16,
         lineHeight: 1.5,
         display: "flex",
-<<<<<<< HEAD
         alignItems: "center",
       }}
     >
@@ -410,36 +370,6 @@
           }} 
         />
       )}
-=======
-        alignItems: "flex-start",
-        paddingTop: 4,
-      }}
-    >
-      <span>{text.slice(0, charCount)}</span>
-    </div>
-    <div
-      style={{
-        display: "flex",
-        justifyContent: "flex-end",
-        marginTop: 8,
-      }}
-    >
-      <button
-        style={{
-          background: "#000000",
-          color: "white",
-          border: "none",
-          borderRadius: 8,
-          padding: "8px 16px",
-          fontSize: 14,
-          fontWeight: "600",
-          cursor: "pointer",
-          fontFamily: "sans-serif",
-        }}
-      >
-        Send
-      </button>
->>>>>>> 326786ff
     </div>
   </div>
 );
