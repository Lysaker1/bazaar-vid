--- conflicted
+++ resolved
@@ -7,11 +7,6 @@
 import GitHubSignIn, { templateConfig as githubSignInConfig } from './GitHubSignIn';
 import GoogleSignIn, { templateConfig as googleSignInConfig } from './GoogleSignIn';
 import Coding, { templateConfig as codingConfig } from './Coding';
-<<<<<<< HEAD
-=======
-import BlueGradientText, { templateConfig as blueGradientTextConfig } from './BlueGradientText';
-import GradientText, { templateConfig as gradientTextConfig } from './GradientText';
->>>>>>> 326786ff
 
 export interface TemplateDefinition {
   id: string;
@@ -55,16 +50,5 @@
   {
     ...codingConfig,
     component: Coding,
-<<<<<<< HEAD
-=======
-  },
-  {
-    ...blueGradientTextConfig,
-    component: BlueGradientText,
-  },
-  {
-    ...gradientTextConfig,
-    component: GradientText,
->>>>>>> 326786ff
   }
 ]; 