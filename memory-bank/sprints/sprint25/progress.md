--- conflicted
+++ resolved
@@ -169,15 +169,12 @@
   - Added comprehensive tests for ESM module format output
   - Added tests for different component export patterns (default export, named export)
   - Tested external dependency handling
-<<<<<<< HEAD
 
 ## May 26, 2025: BAZAAR-261 Documentation Updates
 - Created `esm-component-development.md` as a developer guide for writing ESM-compatible components.
 - Updated `custom-components-guide.md` to remove legacy global usage and show the new ESM pattern.
 - Updated API documentation (`custom-components-integration.md`) with details on React.lazy loading of ESM modules.
-=======
 ## May 26, 2025: BAZAAR-263 Shared Module System Implemented
 - Added a lightweight registry under `src/shared/modules`.
 - Modules can be registered and retrieved by name with version tracking.
-- Documented usage in `BAZAAR-263-shared-modules.md`.
->>>>>>> 2709fddf
+- Documented usage in `BAZAAR-263-shared-modules.md`.